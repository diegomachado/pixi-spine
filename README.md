--- conflicted
+++ resolved
@@ -88,18 +88,6 @@
 var rawSkeletonData = JSON.parse("$jsondata"); //your skeleton.json file here
 var rawAtlasData = "$atlasdata"; //your atlas file 
 
-<<<<<<< HEAD
-var spineJsonParser = new core.SkeletonJson(new core.AtlasAttachmentLoader(spineAtlas));
-var skeletonData = spineJsonParser.readSkeletonData(resource.data);
-
-var spineAtlas = new spine.TextureAtlas(rawAtlasData, function(line, callback) {
-        //pass the image here.
-        callback(PIXI.BaseTexture.fromImage(line));
-    }); //specify path, image.png will be added automatically
-
-var spineJsonParser = new PIXI.spine.core.SkeletonJson(new PIXI.spine.AtlasAttachmentParser(spineAtlas));
-var skeletonData = spineJsonParser.readSkeletonData(rawSkeletonData);
-=======
 var spineAtlas = new PIXI.spine.core.TextureAtlas(rawAtlasData, function(line, callback) {
     //pass the image here.
     callback(PIXI.BaseTexture.fromImage(line));
@@ -108,7 +96,6 @@
 var spineAtlasLoader = new PIXI.spine.core.AtlasAttachmentLoader(spineAtlas)
 var spineJsonParser = new PIXI.spine.core.SkeletonJson(spineAtlasLoader);
 var spineData = spineJsonParser.readSkeletonData(rawSkeletonData);
->>>>>>> 3bd4ef76
 
 //now we can create spine instance
 var spine = new PIXI.spine(spineData);
